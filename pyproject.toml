--- conflicted
+++ resolved
@@ -17,14 +17,9 @@
 pytest-cov = "*"
 pre-commit = "*"
 
-<<<<<<< HEAD
+[tool.poetry.group.dev.dependencies]
 seaborn = "^0.13.1"
-dask = "^2023.9.0"
-=======
-[tool.poetry.group.dev.dependencies]
-seaborn = "^0.12.2"
 #dask = "^2023.9.0"
->>>>>>> 3ea2d7d6
 tqdm = "^4.65.0"
 matplotlib = "^3.7.1"
 #refinitiv-data = "*"
